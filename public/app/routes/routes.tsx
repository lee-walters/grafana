import React from 'react';
import { Redirect } from 'react-router-dom';

import ErrorPage from 'app/core/components/ErrorPage/ErrorPage';
import { LoginPage } from 'app/core/components/Login/LoginPage';
import config from 'app/core/config';
import { contextSrv } from 'app/core/services/context_srv';
import UserAdminPage from 'app/features/admin/UserAdminPage';
import LdapPage from 'app/features/admin/ldap/LdapPage';
import { getAlertingRoutes } from 'app/features/alerting/routes';
import { getRoutes as getDataConnectionsRoutes } from 'app/features/data-connections/routes';
import { getLiveRoutes } from 'app/features/live/pages/routes';
import { getRoutes as getPluginCatalogRoutes } from 'app/features/plugins/admin/routes';
import { getProfileRoutes } from 'app/features/profile/routes';
import { ServiceAccountPage } from 'app/features/serviceaccounts/ServiceAccountPage';
import { AccessControlAction, DashboardRoutes } from 'app/types';

import { SafeDynamicImport } from '../core/components/DynamicImports/SafeDynamicImport';
import { RouteDescriptor } from '../core/navigation/types';
import { getPublicDashboardRoutes } from '../features/dashboard/routes';

export const extraRoutes: RouteDescriptor[] = [];

export function getAppRoutes(): RouteDescriptor[] {
  return [
    {
      path: '/',
      pageClass: 'page-dashboard',
      routeName: DashboardRoutes.Home,
      component: SafeDynamicImport(
        () => import(/* webpackChunkName: "DashboardPage" */ '../features/dashboard/containers/DashboardPage')
      ),
    },
    {
      path: '/d/:uid/:slug?',
      pageClass: 'page-dashboard',
      routeName: DashboardRoutes.Normal,
      component: SafeDynamicImport(
        () => import(/* webpackChunkName: "DashboardPage" */ '../features/dashboard/containers/DashboardPage')
      ),
    },
    {
      path: '/dashboard/:type/:slug',
      pageClass: 'page-dashboard',
      routeName: DashboardRoutes.Normal,
      component: SafeDynamicImport(
        () => import(/* webpackChunkName: "DashboardPage" */ '../features/dashboard/containers/DashboardPage')
      ),
    },
    {
      path: '/dashboard/new',
      pageClass: 'page-dashboard',
      routeName: DashboardRoutes.New,
      // TODO[Router]
      //roles: () => (contextSrv.hasEditPermissionInFolders ? [contextSrv.user.orgRole] : ['Admin']),
      component: SafeDynamicImport(
        () => import(/* webpackChunkName: "DashboardPage" */ '../features/dashboard/containers/DashboardPage')
      ),
    },
    {
      path: '/d-solo/:uid/:slug',
      pageClass: 'dashboard-solo',
      routeName: DashboardRoutes.Normal,
      component: SafeDynamicImport(
        () => import(/* webpackChunkName: "SoloPanelPage" */ '../features/dashboard/containers/SoloPanelPage')
      ),
    },
    // This route handles embedding of snapshot/scripted dashboard panels
    {
      path: '/dashboard-solo/:type/:slug',
      pageClass: 'dashboard-solo',
      routeName: DashboardRoutes.Normal,
      component: SafeDynamicImport(
        () => import(/* webpackChunkName: "SoloPanelPage" */ '../features/dashboard/containers/SoloPanelPage')
      ),
    },
    {
      path: '/d-solo/:uid',
      pageClass: 'dashboard-solo',
      routeName: DashboardRoutes.Normal,
      component: SafeDynamicImport(
        () => import(/* webpackChunkName: "SoloPanelPage" */ '../features/dashboard/containers/SoloPanelPage')
      ),
    },
    {
      path: '/dashboard/import',
      component: SafeDynamicImport(
        () => import(/* webpackChunkName: "DashboardImport"*/ 'app/features/manage-dashboards/DashboardImportPage')
      ),
    },
    {
      path: '/datasources',
      component: SafeDynamicImport(
        () => import(/* webpackChunkName: "DataSourcesListPage"*/ 'app/features/datasources/DataSourcesListPage')
      ),
    },
    {
      path: '/datasources/edit/:uid/',
      component: SafeDynamicImport(
        () =>
          import(
            /* webpackChunkName: "DataSourceSettingsPage"*/ '../features/datasources/settings/DataSourceSettingsPage'
          )
      ),
    },
    {
      path: '/datasources/edit/:uid/dashboards',
      component: SafeDynamicImport(
        () => import(/* webpackChunkName: "DataSourceDashboards"*/ 'app/features/datasources/DataSourceDashboards')
      ),
    },
    {
      path: '/datasources/new',
      component: SafeDynamicImport(
        () => import(/* webpackChunkName: "NewDataSourcePage"*/ '../features/datasources/NewDataSourcePage')
      ),
    },
    {
      path: '/dashboards',
      component: SafeDynamicImport(
        () => import(/* webpackChunkName: "DashboardListPage"*/ 'app/features/search/components/DashboardListPage')
      ),
    },
    {
      path: '/dashboards/folder/new',
      component: SafeDynamicImport(
        () => import(/* webpackChunkName: "NewDashboardsFolder"*/ 'app/features/folders/components/NewDashboardsFolder')
      ),
    },
    {
      path: '/dashboards/f/:uid/:slug/permissions',
      component:
        config.rbacEnabled && contextSrv.hasPermission(AccessControlAction.FoldersPermissionsRead)
          ? SafeDynamicImport(
              () =>
                import(/* webpackChunkName: "FolderPermissions"*/ 'app/features/folders/AccessControlFolderPermissions')
            )
          : SafeDynamicImport(
              () => import(/* webpackChunkName: "FolderPermissions"*/ 'app/features/folders/FolderPermissions')
            ),
    },
    {
      path: '/dashboards/f/:uid/:slug/settings',
      component: SafeDynamicImport(
        () => import(/* webpackChunkName: "FolderSettingsPage"*/ 'app/features/folders/FolderSettingsPage')
      ),
    },
    {
      path: '/dashboards/f/:uid/:slug',
      component: SafeDynamicImport(
        () => import(/* webpackChunkName: "DashboardListPage"*/ 'app/features/search/components/DashboardListPage')
      ),
    },
    {
      path: '/dashboards/f/:uid',
      component: SafeDynamicImport(
        () => import(/* webpackChunkName: "DashboardListPage"*/ 'app/features/search/components/DashboardListPage')
      ),
    },
    {
      path: '/explore',
      pageClass: 'page-explore',
      roles: () =>
        contextSrv.evaluatePermission(
          () => (config.viewersCanEdit ? [] : ['Editor', 'Admin']),
          [AccessControlAction.DataSourcesExplore]
        ),
      component: SafeDynamicImport(() =>
        config.exploreEnabled
          ? import(/* webpackChunkName: "explore" */ 'app/features/explore/Wrapper')
          : import(/* webpackChunkName: "explore-feature-toggle-page" */ 'app/features/explore/FeatureTogglePage')
      ),
    },
    {
      path: '/a/:pluginId/',
      exact: false,
      // Someday * and will get a ReactRouter under that path!
      component: SafeDynamicImport(
        () => import(/* webpackChunkName: "AppRootPage" */ 'app/features/plugins/components/AppRootPage')
      ),
    },
    {
      path: '/org',
      component: SafeDynamicImport(
        () => import(/* webpackChunkName: "OrgDetailsPage" */ '../features/org/OrgDetailsPage')
      ),
    },
    {
      path: '/org/new',
      component: SafeDynamicImport(() => import(/* webpackChunkName: "NewOrgPage" */ 'app/features/org/NewOrgPage')),
    },
    {
      path: '/org/users',
      component: SafeDynamicImport(
        () => import(/* webpackChunkName: "UsersListPage" */ 'app/features/users/UsersListPage')
      ),
    },
    {
      path: '/org/users/invite',
      component: SafeDynamicImport(
        () => import(/* webpackChunkName: "UserInvitePage" */ 'app/features/org/UserInvitePage')
      ),
    },
    {
      path: '/org/apikeys',
      roles: () => contextSrv.evaluatePermission(() => ['Admin'], [AccessControlAction.ActionAPIKeysRead]),
      component: SafeDynamicImport(
        () => import(/* webpackChunkName: "ApiKeysPage" */ 'app/features/api-keys/ApiKeysPage')
      ),
    },
    {
      path: '/org/serviceaccounts',
      roles: () => contextSrv.evaluatePermission(() => ['Admin'], [AccessControlAction.ServiceAccountsRead]),
      component: SafeDynamicImport(
        () =>
          import(/* webpackChunkName: "ServiceAccountsPage" */ 'app/features/serviceaccounts/ServiceAccountsListPage')
      ),
    },
    {
      path: '/org/serviceaccounts/create',
      component: SafeDynamicImport(
        () =>
          import(
            /* webpackChunkName: "ServiceAccountCreatePage" */ 'app/features/serviceaccounts/ServiceAccountCreatePage'
          )
      ),
    },
    {
      path: '/org/serviceaccounts/:id',
      component: ServiceAccountPage,
    },
    {
      path: '/org/teams',
      roles: () =>
        contextSrv.evaluatePermission(
          () => (config.editorsCanAdmin ? ['Editor', 'Admin'] : ['Admin']),
          [AccessControlAction.ActionTeamsRead, AccessControlAction.ActionTeamsCreate]
        ),
      component: SafeDynamicImport(() => import(/* webpackChunkName: "TeamList" */ 'app/features/teams/TeamList')),
    },
    {
      path: '/org/teams/new',
      roles: () =>
        contextSrv.evaluatePermission(
          () => (config.editorsCanAdmin ? ['Editor', 'Admin'] : ['Admin']),
          [AccessControlAction.ActionTeamsCreate]
        ),
      component: SafeDynamicImport(() => import(/* webpackChunkName: "CreateTeam" */ 'app/features/teams/CreateTeam')),
    },
    {
      path: '/org/teams/edit/:id/:page?',
      roles: () =>
        contextSrv.evaluatePermission(
          () => (config.editorsCanAdmin ? ['Editor', 'Admin'] : ['Admin']),
          [AccessControlAction.ActionTeamsRead, AccessControlAction.ActionTeamsCreate]
        ),
      component: SafeDynamicImport(() => import(/* webpackChunkName: "TeamPages" */ 'app/features/teams/TeamPages')),
    },
    // ADMIN

    {
      path: '/admin',
      // eslint-disable-next-line react/display-name
      component: () => <Redirect to="/admin/users" />,
    },
    {
      path: '/admin/settings',
      component: SafeDynamicImport(
        () => import(/* webpackChunkName: "AdminSettings" */ 'app/features/admin/AdminSettings')
      ),
    },
    {
      path: '/admin/upgrading',
      component: SafeDynamicImport(() => import('app/features/admin/UpgradePage')),
    },
    {
      path: '/admin/users',
      component: SafeDynamicImport(
        () => import(/* webpackChunkName: "UserListAdminPage" */ 'app/features/admin/UserListAdminPage')
      ),
    },
    {
      path: '/admin/users/create',
      component: SafeDynamicImport(
        () => import(/* webpackChunkName: "UserCreatePage" */ 'app/features/admin/UserCreatePage')
      ),
    },
    {
      path: '/admin/users/edit/:id',
      component: UserAdminPage,
    },
    {
      path: '/admin/orgs',
      component: SafeDynamicImport(
        () => import(/* webpackChunkName: "AdminListOrgsPage" */ 'app/features/admin/AdminListOrgsPage')
      ),
    },
    {
      path: '/admin/orgs/edit/:id',
      component: SafeDynamicImport(
        () => import(/* webpackChunkName: "AdminEditOrgPage" */ 'app/features/admin/AdminEditOrgPage')
      ),
    },
    {
      path: '/admin/storage/:path*',
      roles: () => ['Admin'],
      component: SafeDynamicImport(
        () => import(/* webpackChunkName: "StoragePage" */ 'app/features/storage/StoragePage')
      ),
    },
    {
      path: '/admin/stats',
      component: SafeDynamicImport(
        () => import(/* webpackChunkName: "ServerStats" */ 'app/features/admin/ServerStats')
      ),
    },
    {
      path: '/admin/ldap',
      component: LdapPage,
    },
    // LOGIN / SIGNUP
    {
      path: '/login',
      component: LoginPage,
      pageClass: 'login-page sidemenu-hidden',
      chromeless: true,
    },
    {
      path: '/invite/:code',
      component: SafeDynamicImport(
        () => import(/* webpackChunkName: "SignupInvited" */ 'app/features/invites/SignupInvited')
      ),
      pageClass: 'sidemenu-hidden',
      chromeless: true,
    },
    {
      path: '/verify',
      component: !config.verifyEmailEnabled
        ? () => <Redirect to="/signup" />
        : SafeDynamicImport(
            () => import(/* webpackChunkName "VerifyEmailPage"*/ 'app/core/components/Signup/VerifyEmailPage')
          ),
      pageClass: 'login-page sidemenu-hidden',
      chromeless: true,
    },
    {
      path: '/signup',
      component: config.disableUserSignUp
        ? () => <Redirect to="/login" />
        : SafeDynamicImport(() => import(/* webpackChunkName "SignupPage"*/ 'app/core/components/Signup/SignupPage')),
      pageClass: 'sidemenu-hidden login-page',
      chromeless: true,
    },
    {
      path: '/user/password/send-reset-email',
      pageClass: 'sidemenu-hidden',
      chromeless: true,
      component: SafeDynamicImport(
        () =>
          import(/* webpackChunkName: "SendResetMailPage" */ 'app/core/components/ForgottenPassword/SendResetMailPage')
      ),
    },
    {
      path: '/user/password/reset',
      component: SafeDynamicImport(
        () =>
          import(
            /* webpackChunkName: "ChangePasswordPage" */ 'app/core/components/ForgottenPassword/ChangePasswordPage'
          )
      ),
      pageClass: 'sidemenu-hidden login-page',
      chromeless: true,
    },
    {
      path: '/dashboard/snapshots',
      component: SafeDynamicImport(
        () => import(/* webpackChunkName: "SnapshotListPage" */ 'app/features/manage-dashboards/SnapshotListPage')
      ),
    },
    {
      path: '/playlists',
      component: SafeDynamicImport(
        () => import(/* webpackChunkName: "PlaylistPage"*/ 'app/features/playlist/PlaylistPage')
      ),
    },
    {
      path: '/playlists/play/:uid',
      component: SafeDynamicImport(
        () => import(/* webpackChunkName: "PlaylistStartPage"*/ 'app/features/playlist/PlaylistStartPage')
      ),
    },
    {
      path: '/playlists/new',
      component: SafeDynamicImport(
        () => import(/* webpackChunkName: "PlaylistNewPage"*/ 'app/features/playlist/PlaylistNewPage')
      ),
    },
    {
      path: '/playlists/edit/:uid',
      component: SafeDynamicImport(
        () => import(/* webpackChunkName: "PlaylistEditPage"*/ 'app/features/playlist/PlaylistEditPage')
      ),
    },
    {
      path: '/sandbox/benchmarks',
      component: SafeDynamicImport(
        () => import(/* webpackChunkName: "BenchmarksPage"*/ 'app/features/sandbox/BenchmarksPage')
      ),
    },
    {
      path: '/sandbox/test',
      component: SafeDynamicImport(
        () => import(/* webpackChunkName: "TestStuffPage"*/ 'app/features/sandbox/TestStuffPage')
      ),
    },
    {
      path: '/dashboards/f/:uid/:slug/library-panels',
      component: SafeDynamicImport(
        () => import(/* webpackChunkName: "FolderLibraryPanelsPage"*/ 'app/features/folders/FolderLibraryPanelsPage')
      ),
    },
    {
      path: '/dashboards/f/:uid/:slug/alerting',
      roles: () =>
        contextSrv.evaluatePermission(() => ['Viewer', 'Editor', 'Admin'], [AccessControlAction.AlertingRuleRead]),
      component: SafeDynamicImport(
        () => import(/* webpackChunkName: "FolderAlerting"*/ 'app/features/folders/FolderAlerting')
      ),
    },
    {
      path: '/library-panels',
      component: SafeDynamicImport(
        () => import(/* webpackChunkName: "LibraryPanelsPage"*/ 'app/features/library-panels/LibraryPanelsPage')
      ),
    },
<<<<<<< HEAD
=======
    {
      path: '/notifications',
      component: SafeDynamicImport(
        () => import(/* webpackChunkName: "NotificationsPage"*/ 'app/features/notifications/NotificationsPage')
      ),
    },
    ...getDynamicDashboardRoutes(),
>>>>>>> cff763ca
    ...getPluginCatalogRoutes(),
    ...getLiveRoutes(),
    ...getAlertingRoutes(),
    ...getProfileRoutes(),
    ...extraRoutes,
    ...getPublicDashboardRoutes(),
    ...getDataConnectionsRoutes(),
    {
      path: '/*',
      component: ErrorPage,
    },
    // TODO[Router]
    // ...playlistRoutes,
  ];
}

export function getDynamicDashboardRoutes(cfg = config): RouteDescriptor[] {
  if (!cfg.featureToggles.scenes) {
    return [];
  }
  return [
    {
      path: '/scenes',
      component: SafeDynamicImport(() => import(/* webpackChunkName: "scenes"*/ 'app/features/scenes/SceneListPage')),
    },
    {
      path: '/scenes/:name',
      component: SafeDynamicImport(() => import(/* webpackChunkName: "scenes"*/ 'app/features/scenes/ScenePage')),
    },
  ];
}<|MERGE_RESOLUTION|>--- conflicted
+++ resolved
@@ -433,8 +433,6 @@
         () => import(/* webpackChunkName: "LibraryPanelsPage"*/ 'app/features/library-panels/LibraryPanelsPage')
       ),
     },
-<<<<<<< HEAD
-=======
     {
       path: '/notifications',
       component: SafeDynamicImport(
@@ -442,7 +440,6 @@
       ),
     },
     ...getDynamicDashboardRoutes(),
->>>>>>> cff763ca
     ...getPluginCatalogRoutes(),
     ...getLiveRoutes(),
     ...getAlertingRoutes(),
