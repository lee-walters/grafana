package plugins

import (
	"context"
	"io"

	"github.com/grafana/grafana-plugin-sdk-go/backend"

	"github.com/grafana/grafana/pkg/plugins/backendplugin"
	"github.com/grafana/grafana/pkg/plugins/repository"
)

// Store is the storage for plugins.
type Store interface {
	// Plugin finds a plugin by its ID.
	Plugin(ctx context.Context, pluginID string) (PluginDTO, bool)
	// Plugins returns plugins by their requested type.
	Plugins(ctx context.Context, pluginTypes ...Type) []PluginDTO
<<<<<<< HEAD
	// Add adds a plugin from the repository to the store.
	Add(ctx context.Context, pluginID, version string, repo repository.Service, opts CompatabilityOpts) error
=======
}

type Manager interface {
	// Add adds a plugin to the store.
	Add(ctx context.Context, pluginID, version string) error
>>>>>>> ede7b29d
	// Remove removes a plugin from the store.
	Remove(ctx context.Context, pluginID string) error
}

type CompatabilityOpts struct {
	GrafanaVersion string
}

// Loader is responsible for loading plugins from the file system.
type Loader interface {
	// Load will return a list of plugins found in the provided file system paths.
	Load(ctx context.Context, class Class, paths []string, ignore map[string]struct{}) ([]*Plugin, error)
}

// Client is used to communicate with backend plugin implementations.
type Client interface {
	backend.QueryDataHandler
	backend.CheckHealthHandler
	backend.StreamHandler
	backend.CallResourceHandler
	backend.CollectMetricsHandler
}

// BackendFactoryProvider provides a backend factory for a provided plugin.
type BackendFactoryProvider interface {
	BackendFactory(ctx context.Context, p *Plugin) backendplugin.PluginFactoryFunc
}

type RendererManager interface {
	// Renderer returns a renderer plugin.
	Renderer() *Plugin
}

type SecretsPluginManager interface {
	// SecretsManager returns a secretsmanager plugin
	SecretsManager() *Plugin
}

type StaticRouteResolver interface {
	Routes() []*StaticRoute
}

type ErrorResolver interface {
	PluginErrors() []*Error
}

type PluginLoaderAuthorizer interface {
	// CanLoadPlugin confirms if a plugin is authorized to load
	CanLoadPlugin(plugin *Plugin) bool
}

// ListPluginDashboardFilesArgs list plugin dashboard files argument model.
type ListPluginDashboardFilesArgs struct {
	PluginID string
}

// GetPluginDashboardFilesArgs list plugin dashboard files result model.
type ListPluginDashboardFilesResult struct {
	FileReferences []string
}

// GetPluginDashboardFileContentsArgs get plugin dashboard file content argument model.
type GetPluginDashboardFileContentsArgs struct {
	PluginID      string
	FileReference string
}

// GetPluginDashboardFileContentsResult get plugin dashboard file content result model.
type GetPluginDashboardFileContentsResult struct {
	Content io.ReadCloser
}

// DashboardFileStore is the interface for plugin dashboard file storage.
type DashboardFileStore interface {
	// ListPluginDashboardFiles lists plugin dashboard files.
	ListPluginDashboardFiles(ctx context.Context, args *ListPluginDashboardFilesArgs) (*ListPluginDashboardFilesResult, error)

	// GetPluginDashboardFileContents gets the referenced plugin dashboard file content.
	GetPluginDashboardFileContents(ctx context.Context, args *GetPluginDashboardFileContentsArgs) (*GetPluginDashboardFileContentsResult, error)
}<|MERGE_RESOLUTION|>--- conflicted
+++ resolved
@@ -16,16 +16,11 @@
 	Plugin(ctx context.Context, pluginID string) (PluginDTO, bool)
 	// Plugins returns plugins by their requested type.
 	Plugins(ctx context.Context, pluginTypes ...Type) []PluginDTO
-<<<<<<< HEAD
-	// Add adds a plugin from the repository to the store.
-	Add(ctx context.Context, pluginID, version string, repo repository.Service, opts CompatabilityOpts) error
-=======
 }
 
 type Manager interface {
-	// Add adds a plugin to the store.
-	Add(ctx context.Context, pluginID, version string) error
->>>>>>> ede7b29d
+	// Add adds a plugin from the repository to the store.
+	Add(ctx context.Context, pluginID, version string, repo repository.Service, opts CompatabilityOpts) error
 	// Remove removes a plugin from the store.
 	Remove(ctx context.Context, pluginID string) error
 }
@@ -34,10 +29,8 @@
 	GrafanaVersion string
 }
 
-// Loader is responsible for loading plugins from the file system.
-type Loader interface {
-	// Load will return a list of plugins found in the provided file system paths.
-	Load(ctx context.Context, class Class, paths []string, ignore map[string]struct{}) ([]*Plugin, error)
+type UpdateInfo struct {
+	PluginZipURL string
 }
 
 // Client is used to communicate with backend plugin implementations.
