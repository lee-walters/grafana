package accesscontrol

import (
	"encoding/json"
	"strings"
	"time"
)

// RoleRegistration stores a role and its assignments to built-in roles
// (Viewer, Editor, Admin, Grafana Admin)
type RoleRegistration struct {
	Role   RoleDTO
	Grants []string
}

// Role is the model for Role in RBAC.
type Role struct {
	ID          int64  `json:"-" xorm:"pk autoincr 'id'"`
	OrgID       int64  `json:"-" xorm:"org_id"`
	Version     int64  `json:"version"`
	UID         string `xorm:"uid" json:"uid"`
	Name        string `json:"name"`
	DisplayName string `json:"displayName"`
	Group       string `xorm:"group_name" json:"group"`
	Description string `json:"description"`
	Hidden      bool   `json:"hidden"`

	Updated time.Time `json:"updated"`
	Created time.Time `json:"created"`
}

func (r Role) Global() bool {
	return r.OrgID == GlobalOrgID
}

func (r Role) IsFixed() bool {
	return strings.HasPrefix(r.Name, FixedRolePrefix)
}

func (r Role) GetDisplayName() string {
	if r.IsFixed() && r.DisplayName == "" {
		r.DisplayName = fallbackDisplayName(r.Name)
	}
	return r.DisplayName
}

func (r Role) MarshalJSON() ([]byte, error) {
	type Alias Role

	r.DisplayName = r.GetDisplayName()
	return json.Marshal(&struct {
		Alias
		Global bool `json:"global" xorm:"-"`
	}{
		Alias:  (Alias)(r),
		Global: r.Global(),
	})
}

type RoleDTO struct {
	Version     int64        `json:"version"`
	UID         string       `xorm:"uid" json:"uid"`
	Name        string       `json:"name"`
	DisplayName string       `json:"displayName"`
	Description string       `json:"description"`
	Group       string       `xorm:"group_name" json:"group"`
	Permissions []Permission `json:"permissions,omitempty"`
	Delegatable *bool        `json:"delegatable,omitempty"`
	Hidden      bool         `json:"hidden,omitempty"`

	ID    int64 `json:"-" xorm:"pk autoincr 'id'"`
	OrgID int64 `json:"-" xorm:"org_id"`

	Updated time.Time `json:"updated"`
	Created time.Time `json:"created"`
}

func (r RoleDTO) Role() Role {
	return Role{
		ID:          r.ID,
		OrgID:       r.OrgID,
		UID:         r.UID,
		Name:        r.Name,
		DisplayName: r.DisplayName,
		Group:       r.Group,
		Description: r.Description,
		Hidden:      r.Hidden,
		Updated:     r.Updated,
		Created:     r.Created,
	}
}

func (r RoleDTO) Global() bool {
	return r.OrgID == GlobalOrgID
}

func (r RoleDTO) IsFixed() bool {
	return strings.HasPrefix(r.Name, FixedRolePrefix)
}

func (r RoleDTO) GetDisplayName() string {
	if r.IsFixed() && r.DisplayName == "" {
		r.DisplayName = fallbackDisplayName(r.Name)
	}
	if r.DisplayName == "" {
		return r.Name
	}
	return r.DisplayName
}

func (r RoleDTO) MarshalJSON() ([]byte, error) {
	type Alias RoleDTO

	r.DisplayName = r.GetDisplayName()
	return json.Marshal(&struct {
		Alias
		Global bool `json:"global" xorm:"-"`
	}{
		Alias:  (Alias)(r),
		Global: r.Global(),
	})
}

// fallbackDisplayName provides a fallback name for role
// that can be displayed in the ui for better readability
// example: currently this would give:
// fixed:datasources:name -> datasources name
// datasources:admin      -> datasources admin
func fallbackDisplayName(rName string) string {
	// removing prefix for fixed roles
	rNameWithoutPrefix := strings.Replace(rName, FixedRolePrefix, "", 1)
	return strings.TrimSpace(strings.Replace(rNameWithoutPrefix, ":", " ", -1))
}

type TeamRole struct {
	ID     int64 `json:"id" xorm:"pk autoincr 'id'"`
	OrgID  int64 `json:"orgId" xorm:"org_id"`
	RoleID int64 `json:"roleId" xorm:"role_id"`
	TeamID int64 `json:"teamId" xorm:"team_id"`

	Created time.Time
}

type UserRole struct {
	ID     int64 `json:"id" xorm:"pk autoincr 'id'"`
	OrgID  int64 `json:"orgId" xorm:"org_id"`
	RoleID int64 `json:"roleId" xorm:"role_id"`
	UserID int64 `json:"userId" xorm:"user_id"`

	Created time.Time
}

type BuiltinRole struct {
	ID     int64 `json:"id" xorm:"pk autoincr 'id'"`
	RoleID int64 `json:"roleId" xorm:"role_id"`
	OrgID  int64 `json:"orgId" xorm:"org_id"`
	Role   string

	Updated time.Time
	Created time.Time
}

// Permission is the model for access control permissions.
type Permission struct {
	ID     int64  `json:"-" xorm:"pk autoincr 'id'"`
	RoleID int64  `json:"-" xorm:"role_id"`
	Action string `json:"action"`
	Scope  string `json:"scope"`

	Updated time.Time `json:"updated"`
	Created time.Time `json:"created"`
}

func (p Permission) OSSPermission() Permission {
	return Permission{
		Action: p.Action,
		Scope:  p.Scope,
	}
}

type GetUserPermissionsQuery struct {
	OrgID   int64 `json:"-"`
	UserID  int64 `json:"userId"`
	Roles   []string
	Actions []string
}

// ScopeParams holds the parameters used to fill in scope templates
type ScopeParams struct {
	OrgID     int64
	URLParams map[string]string
}

// ResourcePermission is structure that holds all actions that either a team / user / builtin-role
// can perform against specific resource.
type ResourcePermission struct {
	ID          int64
	RoleName    string
	Actions     []string
	Scope       string
	UserId      int64
	UserLogin   string
	UserEmail   string
	TeamId      int64
	TeamEmail   string
	Team        string
	BuiltInRole string
	IsManaged   bool
	Created     time.Time
	Updated     time.Time
}

func (p *ResourcePermission) Contains(targetActions []string) bool {
	if len(p.Actions) < len(targetActions) {
		return false
	}

	var contain = func(arr []string, s string) bool {
		for _, item := range arr {
			if item == s {
				return true
			}
		}
		return false
	}

	for _, a := range targetActions {
		if !contain(p.Actions, a) {
			return false
		}
	}

	return true
}

type SetResourcePermissionCommand struct {
	UserID      int64
	TeamID      int64
	BuiltinRole string
	Permission  string
}

const (
	GlobalOrgID = 0

<<<<<<< HEAD
	// Scope attributes
	ScopeAttributeID  = "id"
	ScopeAttributeUID = "uid"

=======
>>>>>>> 507f62a7
	// Permission actions

	ActionAPIKeyRead   = "apikeys:read"
	ActionAPIKeyCreate = "apikeys:create"
	ActionAPIKeyDelete = "apikeys:delete"

	// Users actions
	ActionUsersRead     = "users:read"
	ActionUsersWrite    = "users:write"
	ActionUsersTeamRead = "users.teams:read"
	// We can ignore gosec G101 since this does not contain any credentials.
	// nolint:gosec
	ActionUsersAuthTokenList = "users.authtoken:list"
	// We can ignore gosec G101 since this does not contain any credentials.
	// nolint:gosec
	ActionUsersAuthTokenUpdate = "users.authtoken:update"
	// We can ignore gosec G101 since this does not contain any credentials.
	// nolint:gosec
	ActionUsersPasswordUpdate    = "users.password:update"
	ActionUsersDelete            = "users:delete"
	ActionUsersCreate            = "users:create"
	ActionUsersEnable            = "users:enable"
	ActionUsersDisable           = "users:disable"
	ActionUsersPermissionsUpdate = "users.permissions:update"
	ActionUsersLogout            = "users:logout"
	ActionUsersQuotasList        = "users.quotas:list"
	ActionUsersQuotasUpdate      = "users.quotas:update"

	// Org actions
	ActionOrgUsersRead       = "org.users:read"
	ActionOrgUsersAdd        = "org.users:add"
	ActionOrgUsersRemove     = "org.users:remove"
	ActionOrgUsersRoleUpdate = "org.users.role:update"

	// LDAP actions
	ActionLDAPUsersRead    = "ldap.user:read"
	ActionLDAPUsersSync    = "ldap.user:sync"
	ActionLDAPStatusRead   = "ldap.status:read"
	ActionLDAPConfigReload = "ldap.config:reload"

	// Server actions
	ActionServerStatsRead = "server.stats:read"

	// Settings actions
	ActionSettingsRead = "settings:read"

	// Datasources actions
	ActionDatasourcesExplore = "datasources:explore"

	// Plugin actions
	ActionPluginsManage = "plugins:manage"

	// Global Scopes
	ScopeGlobalUsersAll = "global:users:*"

	// APIKeys scope
	ScopeAPIKeysAll = "apikeys:*"

	// Users scope
	ScopeUsersAll = "users:*"

	// Settings scope
	ScopeSettingsAll = "settings:*"

	// Team related actions
	ActionTeamsCreate           = "teams:create"
	ActionTeamsDelete           = "teams:delete"
	ActionTeamsRead             = "teams:read"
	ActionTeamsWrite            = "teams:write"
	ActionTeamsPermissionsRead  = "teams.permissions:read"
	ActionTeamsPermissionsWrite = "teams.permissions:write"

	// Team related scopes
	ScopeTeamsAll = "teams:*"

	// Annotations related actions
	ActionAnnotationsRead     = "annotations:read"
	ActionAnnotationsTagsRead = "annotations.tags:read"

	ScopeAnnotationsAll     = "annotations:*"
	ScopeAnnotationsTagsAll = "annotations:tags:*"

	// Dashboard actions
	ActionDashboardsCreate           = "dashboards:create"
	ActionDashboardsRead             = "dashboards:read"
	ActionDashboardsWrite            = "dashboards:write"
	ActionDashboardsDelete           = "dashboards:delete"
	ActionDashboardsPermissionsRead  = "dashboards.permissions:read"
	ActionDashboardsPermissionsWrite = "dashboards.permissions:write"

	// Dashboard scopes
	ScopeDashboardsAll = "dashboards:*"

	// Alert scopes are divided into two groups. The internal (to Grafana) and the external ones.
	// For the Grafana ones, given we have ACID control we're able to provide better granularity by defining CRUD options.
	// For the external ones, we only have read and write permissions due to the lack of atomicity control of the external system.

	// Alerting rules actions
	ActionAlertingRuleCreate = "alert.rules:create"
	ActionAlertingRuleRead   = "alert.rules:read"
	ActionAlertingRuleUpdate = "alert.rules:update"
	ActionAlertingRuleDelete = "alert.rules:delete"

	// Alerting instances (+silences) actions
	ActionAlertingInstanceCreate = "alert.instances:create"
	ActionAlertingInstanceUpdate = "alert.instances:update"
	ActionAlertingInstanceRead   = "alert.instances:read"

	// Alerting Notification policies actions
	ActionAlertingNotificationsCreate = "alert.notifications:create"
	ActionAlertingNotificationsRead   = "alert.notifications:read"
	ActionAlertingNotificationsUpdate = "alert.notifications:update"
	ActionAlertingNotificationsDelete = "alert.notifications:delete"

	// External alerting rule actions. We can only narrow it down to writes or reads, as we don't control the atomicity in the external system.
	ActionAlertingRuleExternalWrite = "alert.rules.external:write"
	ActionAlertingRuleExternalRead  = "alert.rules.external:read"

	// External alerting instances actions. We can only narrow it down to writes or reads, as we don't control the atomicity in the external system.
	ActionAlertingInstancesExternalWrite = "alert.instances.external:write"
	ActionAlertingInstancesExternalRead  = "alert.instances.external:read"

	// External alerting notifications actions. We can only narrow it down to writes or reads, as we don't control the atomicity in the external system.
	ActionAlertingNotificationsExternalWrite = "alert.notifications.external:write"
	ActionAlertingNotificationsExternalRead  = "alert.notifications.external:read"
)

var (
	// Team scope
	ScopeTeamsID = Scope("teams", "id", Parameter(":teamId"))
)

const RoleGrafanaAdmin = "Grafana Admin"

const FixedRolePrefix = "fixed:"<|MERGE_RESOLUTION|>--- conflicted
+++ resolved
@@ -243,13 +243,6 @@
 const (
 	GlobalOrgID = 0
 
-<<<<<<< HEAD
-	// Scope attributes
-	ScopeAttributeID  = "id"
-	ScopeAttributeUID = "uid"
-
-=======
->>>>>>> 507f62a7
 	// Permission actions
 
 	ActionAPIKeyRead   = "apikeys:read"
