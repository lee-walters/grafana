--- conflicted
+++ resolved
@@ -34,15 +34,9 @@
 	mtx          sync.Mutex
 	dataKeyCache *dataKeyCache
 
-<<<<<<< HEAD
-	pOnce     sync.Once
-	provider  kmsproviders.Service
-	providers map[secrets.ProviderID]secrets.Provider
-=======
 	pOnce               sync.Once
 	providers           map[secrets.ProviderID]secrets.Provider
 	kmsProvidersService kmsproviders.Service
->>>>>>> a802e847
 
 	currentProviderID secrets.ProviderID
 
@@ -51,7 +45,7 @@
 
 func ProvideSecretsService(
 	store secrets.Store,
-	provider kmsproviders.Service,
+	kmsProvidersService kmsproviders.Service,
 	enc encryption.Internal,
 	settings setting.Provider,
 	features featuremgmt.FeatureToggles,
@@ -64,36 +58,6 @@
 	))
 
 	s := &SecretsService{
-<<<<<<< HEAD
-		store:             store,
-		enc:               enc,
-		settings:          settings,
-		usageStats:        usageStats,
-		provider:          provider,
-		dataKeyCache:      newDataKeyCache(ttl),
-		currentProviderID: currentProviderID,
-		features:          features,
-		log:               log.New("secrets"),
-	}
-
-	enabled := !features.IsEnabled(featuremgmt.FlagDisableEnvelopeEncryption)
-
-	if enabled {
-		err := s.InitProviders()
-		if err != nil {
-			return nil, err
-		}
-	}
-
-	if _, ok := s.providers[currentProviderID]; enabled && !ok {
-		return nil, fmt.Errorf("missing configuration for current encryption provider %s", currentProviderID)
-	}
-
-	if !enabled && currentProviderID != kmsproviders.Default {
-		s.log.Warn("Changing encryption provider requires enabling envelope encryption feature")
-	}
-
-=======
 		store:               store,
 		enc:                 enc,
 		settings:            settings,
@@ -122,7 +86,6 @@
 		s.log.Warn("Changing encryption provider requires enabling envelope encryption feature")
 	}
 
->>>>>>> a802e847
 	s.log.Info("Envelope encryption state", "enabled", enabled, "current provider", currentProviderID)
 
 	s.registerUsageMetrics()
@@ -132,11 +95,7 @@
 
 func (s *SecretsService) InitProviders() (err error) {
 	s.pOnce.Do(func() {
-<<<<<<< HEAD
-		s.providers, err = s.provider.Provide()
-=======
 		s.providers, err = s.kmsProvidersService.Provide()
->>>>>>> a802e847
 	})
 
 	return
