// NOTE: This file was auto generated.  DO NOT EDIT DIRECTLY!
// To change feature flags, edit:
//  pkg/services/featuremgmt/registry.go
// Then run tests in:
//  pkg/services/featuremgmt/toggles_gen_test.go

package featuremgmt

const (
	// FlagTrimDefaults
	// Use cue schema to remove values that will be applied automatically
	FlagTrimDefaults = "trimDefaults"

	// FlagEnvelopeEncryption
	// encrypt secrets
	FlagEnvelopeEncryption = "envelopeEncryption"

	// FlagHttpclientproviderAzureAuth
	// Experimental. Allow datasources to configure Azure authentication directly via JsonData
	FlagHttpclientproviderAzureAuth = "httpclientprovider_azure_auth"

	// FlagServiceAccounts
	// support service accounts
	FlagServiceAccounts = "service-accounts"

	// FlagDatabaseMetrics
	// Add prometheus metrics for database tables
	FlagDatabaseMetrics = "database_metrics"

	// FlagDashboardPreviews
	// Create and show thumbnails for dashboard search results
	FlagDashboardPreviews = "dashboardPreviews"

	// FlagDashboardPreviewsScheduler
	// Schedule automatic updates to dashboard previews
	FlagDashboardPreviewsScheduler = "dashboardPreviewsScheduler"

	// FlagDashboardPreviewsAdmin
	// Manage the dashboard previews crawler process from the UI
	FlagDashboardPreviewsAdmin = "dashboardPreviewsAdmin"

	// FlagLiveConfig
	// Save grafana live configuration in SQL tables
	FlagLiveConfig = "live-config"

	// FlagLivePipeline
	// enable a generic live processing pipeline
	FlagLivePipeline = "live-pipeline"

	// FlagLiveServiceWebWorker
	// This will use a webworker thread to processes events rather than the main thread
	FlagLiveServiceWebWorker = "live-service-web-worker"

	// FlagQueryOverLive
	// Use grafana live websocket to execute backend queries
	FlagQueryOverLive = "queryOverLive"

	// FlagPanelTitleSearch
	// Search for dashboards using panel title
	FlagPanelTitleSearch = "panelTitleSearch"

	// FlagTempoSearch
	// Enable searching in tempo datasources
	FlagTempoSearch = "tempoSearch"

	// FlagTempoBackendSearch
	// Use backend for tempo search
	FlagTempoBackendSearch = "tempoBackendSearch"

	// FlagTempoServiceGraph
	// show service
	FlagTempoServiceGraph = "tempoServiceGraph"

	// FlagLokiBackendMode
	// Loki datasource works as backend datasource
	FlagLokiBackendMode = "lokiBackendMode"

	// FlagAccesscontrol
	// Support robust access control
	FlagAccesscontrol = "accesscontrol"

	// FlagAccesscontrolBuiltins
	// Simplify access control builtin roles
	FlagAccesscontrolBuiltins = "accesscontrol-builtins"

	// FlagPrometheusAzureAuth
	// Experimental. Azure authentication for Prometheus datasource
	FlagPrometheusAzureAuth = "prometheus_azure_auth"

	// FlagInfluxdbBackendMigration
	// Query InfluxDB InfluxQL without the proxy
	FlagInfluxdbBackendMigration = "influxdbBackendMigration"

	// FlagNewNavigation
	// Try the next gen navigation model
	FlagNewNavigation = "newNavigation"

	// FlagShowFeatureFlagsInUI
	// Show feature flags in the settings UI
	FlagShowFeatureFlagsInUI = "showFeatureFlagsInUI"

	// FlagDisableHttpRequestHistogram
	// Do not create histograms for http requests
	FlagDisableHttpRequestHistogram = "disable_http_request_histogram"

	// FlagValidatedQueries
	// only execute the query saved in a panel
	FlagValidatedQueries = "validatedQueries"

	// FlagPublicDashboards
	// enables public access to dashboards
	FlagPublicDashboards = "publicDashboards"

	// FlagLokiLive
	// support websocket streaming for loki (early prototype)
	FlagLokiLive = "lokiLive"

	// FlagSwaggerUi
	// Serves swagger UI
	FlagSwaggerUi = "swaggerUi"

	// FlagFeatureHighlights
	// Highlight Enterprise features
	FlagFeatureHighlights = "featureHighlights"

	// FlagDashboardComments
	// Enable dashboard-wide comments
	FlagDashboardComments = "dashboardComments"

	// FlagAnnotationComments
	// Enable annotation comments
	FlagAnnotationComments = "annotationComments"

	// FlagMigrationLocking
	// Lock database during migrations
	FlagMigrationLocking = "migrationLocking"

	// FlagSaveDashboardDrawer
	// Use a drawer to show save dashboard dialog
	FlagSaveDashboardDrawer = "saveDashboardDrawer"

	// FlagStorage
	// Configurable storage for dashboards, datasources, and resources
	FlagStorage = "storage"

	// FlagAlertProvisioning
	// Provisioning-friendly routes for alerting
	FlagAlertProvisioning = "alertProvisioning"

	// FlagStorageLocalUpload
	// allow uploads to local storage
	FlagStorageLocalUpload = "storageLocalUpload"

	// FlagAzureMonitorResourcePickerForMetrics
	// New UI for Azure Monitor Metrics Query
	FlagAzureMonitorResourcePickerForMetrics = "azureMonitorResourcePickerForMetrics"

	// FlagExplore2Dashboard
	// Experimental Explore to Dashboard workflow
	FlagExplore2Dashboard = "explore2Dashboard"

<<<<<<< HEAD
	// FlagGrpcServer
	// Run GRPC server
	FlagGrpcServer = "grpcServer"
=======
	// FlagPersistNotifications
	// PoC Notifications page
	FlagPersistNotifications = "persistNotifications"
>>>>>>> c1f766a3
)<|MERGE_RESOLUTION|>--- conflicted
+++ resolved
@@ -159,13 +159,11 @@
 	// Experimental Explore to Dashboard workflow
 	FlagExplore2Dashboard = "explore2Dashboard"
 
-<<<<<<< HEAD
 	// FlagGrpcServer
 	// Run GRPC server
 	FlagGrpcServer = "grpcServer"
-=======
+	
 	// FlagPersistNotifications
 	// PoC Notifications page
 	FlagPersistNotifications = "persistNotifications"
->>>>>>> c1f766a3
 )