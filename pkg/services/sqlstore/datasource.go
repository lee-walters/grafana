--- conflicted
+++ resolved
@@ -138,12 +138,11 @@
 	})
 }
 
-<<<<<<< HEAD
 // DeleteDataSourceSecrets removes a datasource secure_json_data by org_id as well as either uid (preferred), id, or name.
-func (ss *SQLStore) DeleteDataSourceSecrets(ctx context.Context, cmd *models.DeleteDataSourceSecretsCommand) error {
+func (ss *SQLStore) DeleteDataSourceSecrets(ctx context.Context, cmd *datasources.DeleteDataSourceSecretsCommand) error {
 	return ss.WithTransactionalDbSession(ctx, func(sess *DBSession) error {
 		if cmd.OrgID == 0 || len(cmd.UID) == 0 {
-			return models.ErrDataSourceIdentifierNotSet
+			return datasources.ErrDataSourceIdentifierNotSet
 		}
 
 		result, err := sess.Exec("UPDATE data_source SET secure_json_data=? WHERE org_id=? AND uid=?", "{}", cmd.OrgID, cmd.UID)
@@ -166,10 +165,7 @@
 	})
 }
 
-func (ss *SQLStore) AddDataSource(ctx context.Context, cmd *models.AddDataSourceCommand) error {
-=======
 func (ss *SQLStore) AddDataSource(ctx context.Context, cmd *datasources.AddDataSourceCommand) error {
->>>>>>> 9251e5ab
 	return ss.WithTransactionalDbSession(ctx, func(sess *DBSession) error {
 		existing := datasources.DataSource{OrgId: cmd.OrgId, Name: cmd.Name}
 		has, _ := sess.Get(&existing)
